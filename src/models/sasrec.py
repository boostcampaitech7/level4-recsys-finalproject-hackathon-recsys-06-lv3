import numpy as np
import torch
from torch import nn


class SASRec(nn.Module):
    def __init__(
        self,
        item_num,
        maxlen=128,
        hidden_units=64,
        num_blocks=1,
        num_heads=1,
        dropout_rate=0.1,
        initializer_range=0.02,
        add_head=True,
    ):
        super(SASRec, self).__init__()

        self.item_num = item_num
        self.maxlen = maxlen
        self.hidden_units = hidden_units
        self.num_blocks = num_blocks
        self.num_heads = num_heads
        self.dropout_rate = dropout_rate
        self.initializer_range = initializer_range
        self.add_head = add_head

        self.item_emb = nn.Embedding(item_num + 1, hidden_units, padding_idx=0)
        self.pos_emb = nn.Embedding(maxlen, hidden_units)
        self.emb_dropout = nn.Dropout(dropout_rate)

        self.attention_layernorms = nn.ModuleList()  # to be Q for self-attention
        self.attention_layers = nn.ModuleList()
        self.forward_layernorms = nn.ModuleList()
        self.forward_layers = nn.ModuleList()

        self.last_layernorm = nn.LayerNorm(hidden_units, eps=1e-8)

        for _ in range(num_blocks):
            new_attn_layernorm = nn.LayerNorm(hidden_units, eps=1e-8)
            self.attention_layernorms.append(new_attn_layernorm)

            new_attn_layer = nn.MultiheadAttention(
                hidden_units, num_heads, dropout_rate
            )
            self.attention_layers.append(new_attn_layer)

            new_fwd_layernorm = nn.LayerNorm(hidden_units, eps=1e-8)
            self.forward_layernorms.append(new_fwd_layernorm)

            new_fwd_layer = PointWiseFeedForward(hidden_units, dropout_rate)
            self.forward_layers.append(new_fwd_layer)

        # parameters initialization
        self.apply(self._init_weights)

    def _init_weights(self, module):
        if isinstance(module, (nn.Linear, nn.Conv1d)):
            module.weight.data.normal_(mean=0.0, std=self.initializer_range)
            if module.bias is not None:
                module.bias.data.zero_()
        elif isinstance(module, nn.Embedding):
            module.weight.data.normal_(mean=0.0, std=self.initializer_range)
            if module.padding_idx is not None:
                module.weight.data[module.padding_idx].zero_()
        elif isinstance(module, nn.LayerNorm):
            module.bias.data.zero_()
            module.weight.data.fill_(1.0)

<<<<<<< HEAD
    def _calculate_attention_mask(self, input_ids):
=======
    # parameter attention mask added for compatibility with Lightning module, not used
    def forward(self, input_ids, attention_mask):
        seqs = self.item_emb(input_ids)
        seqs *= self.item_emb.embedding_dim**0.5
        positions = np.tile(
            np.array(range(input_ids.shape[1])), [input_ids.shape[0], 1]
        )
        # need to be on the same device
        seqs += self.pos_emb(torch.LongTensor(positions).to(seqs.device))
        seqs = self.emb_dropout(seqs)
>>>>>>> 15e49a9b

        timeline_mask = torch.Tensor(input_ids == 0)
        seqs *= ~timeline_mask.unsqueeze(-1)  # broadcast in last dim

        tl = seqs.shape[1]  # time dim len for enforce causality
        # need to be on the same device
        attention_mask = ~torch.tril(
            torch.ones((tl, tl), dtype=torch.bool).to(seqs.device)
        )

        for i in range(len(self.attention_layers)):
            seqs = torch.transpose(seqs, 0, 1)
            Q = self.attention_layernorms[i](seqs)
            mha_outputs, _ = self.attention_layers[i](
                Q, seqs, seqs, attn_mask=attention_mask
            )
            # key_padding_mask=timeline_mask
            # need_weights=False) this arg do not work?
            seqs = Q + mha_outputs
            seqs = torch.transpose(seqs, 0, 1)

            seqs = self.forward_layernorms[i](seqs)
            seqs = self.forward_layers[i](seqs)
            seqs *= ~timeline_mask.unsqueeze(-1)

        outputs = self.last_layernorm(seqs)  # (U, T, C) -> (U, -1, C)
        if self.add_head:
            outputs = torch.matmul(outputs, self.item_emb.weight.transpose(0, 1))
        return outputs

    # parameter attention mask added for compatibility with Lightning module, not used
    def forward(self, input_ids, attention_mask):

        seqs = self.item_emb(input_ids)
        seqs *= self.item_emb.embedding_dim**0.5
        positions = np.tile(
            np.array(range(input_ids.shape[1])), [input_ids.shape[0], 1]
        )
        # need to be on the same device
        seqs += self.pos_emb(torch.LongTensor(positions).to(seqs.device))
        seqs = self.emb_dropout(seqs)

        outputs = self._calculate_attention_mask(seqs)

        return outputs


class PointWiseFeedForward(nn.Module):
    def __init__(self, hidden_units, dropout_rate):
        super(PointWiseFeedForward, self).__init__()

        self.conv1 = nn.Conv1d(hidden_units, hidden_units, kernel_size=1)
        self.dropout1 = nn.Dropout(p=dropout_rate)
        self.relu = nn.ReLU()
        self.conv2 = nn.Conv1d(hidden_units, hidden_units, kernel_size=1)
        self.dropout2 = nn.Dropout(p=dropout_rate)

    def forward(self, inputs):
        outputs = self.dropout2(
            self.conv2(self.relu(self.dropout1(self.conv1(inputs.transpose(-1, -2)))))
        )
        outputs = outputs.transpose(-1, -2)  # as Conv1D requires (N, C, Length)
        outputs += inputs
        return outputs<|MERGE_RESOLUTION|>--- conflicted
+++ resolved
@@ -68,9 +68,6 @@
             module.bias.data.zero_()
             module.weight.data.fill_(1.0)
 
-<<<<<<< HEAD
-    def _calculate_attention_mask(self, input_ids):
-=======
     # parameter attention mask added for compatibility with Lightning module, not used
     def forward(self, input_ids, attention_mask):
         seqs = self.item_emb(input_ids)
@@ -81,7 +78,6 @@
         # need to be on the same device
         seqs += self.pos_emb(torch.LongTensor(positions).to(seqs.device))
         seqs = self.emb_dropout(seqs)
->>>>>>> 15e49a9b
 
         timeline_mask = torch.Tensor(input_ids == 0)
         seqs *= ~timeline_mask.unsqueeze(-1)  # broadcast in last dim
@@ -110,21 +106,6 @@
         outputs = self.last_layernorm(seqs)  # (U, T, C) -> (U, -1, C)
         if self.add_head:
             outputs = torch.matmul(outputs, self.item_emb.weight.transpose(0, 1))
-        return outputs
-
-    # parameter attention mask added for compatibility with Lightning module, not used
-    def forward(self, input_ids, attention_mask):
-
-        seqs = self.item_emb(input_ids)
-        seqs *= self.item_emb.embedding_dim**0.5
-        positions = np.tile(
-            np.array(range(input_ids.shape[1])), [input_ids.shape[0], 1]
-        )
-        # need to be on the same device
-        seqs += self.pos_emb(torch.LongTensor(positions).to(seqs.device))
-        seqs = self.emb_dropout(seqs)
-
-        outputs = self._calculate_attention_mask(seqs)
 
         return outputs
 
